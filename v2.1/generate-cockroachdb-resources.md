---
title: Generate CockroachDB Resources
summary: Use cockroach gen to generate command-line interface utlities, such as man pages, and example data.
toc: true
---

The `cockroach gen` command can generate command-line interface (CLI) utilities ([`man` pages](https://en.wikipedia.org/wiki/Man_page) and a`bash` autocompletion script), example SQL data suitable to populate test databases, and an HAProxy configuration file for load balancing a running cluster.


## Subcommands

 Subcommand | Usage
 -----------|------
 `man` | Generate man pages for CockroachDB.
<<<<<<< HEAD
 `autocomplete` | Generate `bash` or `zsh` autocompletion script for CockroachDB.<br><br>**Default:** `bash`
=======
 `autocomplete` | Generate bash autocompletion script for CockroachDB.
>>>>>>> 20841024
 `example-data` | Generate example SQL data.
 `haproxy` | Generate an HAProxy config file for a running CockroachDB cluster.

## Synopsis

Generate man pages:

{% include copy-clipboard.html %}
~~~ shell
$ cockroach gen man
~~~

Generate bash autocompletion script:
{% include copy-clipboard.html %}
~~~ shell
$ cockroach gen autocomplete
~~~

Generate example SQL data:

{% include copy-clipboard.html %}
~~~ shell
$ cockroach gen example-data intro | cockroach sql
~~~

{% include copy-clipboard.html %}
~~~ shell
$ cockroach gen example-data startrek | cockroach sql
~~~

Generate an HAProxy config file for a running cluster:

{% include copy-clipboard.html %}
~~~ shell
$ cockroach gen haproxy
~~~

View help:

{% include copy-clipboard.html %}
~~~ shell
$ cockroach gen --help
~~~

{% include copy-clipboard.html %}
~~~ shell
$ cockroach gen man --help
~~~

{% include copy-clipboard.html %}
~~~ shell
$ cockroach gen autocomplete --help
~~~

{% include copy-clipboard.html %}
~~~ shell
$ cockroach gen example-data --help
~~~

{% include copy-clipboard.html %}
~~~ shell
$ cockroach gen haproxy --help
~~~

## Flags

The `gen` subcommands supports the following [general-use](#general) and [logging](#logging) flags.

### General

#### `man`

Flag | Description
-----|-----------
`--path` | The path where man pages will be generated.<br><br>**Default:** `man/man1` under the current directory

#### `autocomplete`

Flag | Description
-----|-----------
`--out` | The path where the autocomplete file will be generated.<br><br>**Default:** `cockroach.bash` in the current directory

#### `example-data`

No flags are supported. See the [Generate Example Data](#generate-example-data) example for guidance.

#### `haproxy`

Flag | Description
-----|-----------
`--certs-dir` | The path to the [certificate directory](create-security-certificates.html). The directory must contain valid certificates if running in secure mode.<br><br>**Env Variable:** `COCKROACH_CERTS_DIR`<br>**Default:** `${HOME}/.cockroach-certs/`
`--host` | The server host to connect to. This can be the address of any node in the cluster. <br><br>**Env Variable:** `COCKROACH_HOST`<br>**Default:** `localhost`
`--insecure` | Run in insecure mode. If this flag is not set, the `--certs-dir` flag must point to valid certificates.<br><br>**Env Variable:** `COCKROACH_INSECURE`<br>**Default:** `false`
`--out` | The path where the `haproxy.cfg` file will be generated. If an `haproxy.cfg` file already exists in the directory, it will be overwritten.<br><br>**Default:** `haproxy.cfg` in the current directory
`--port`<br>`-p` | The server port to connect to. <br><br>**Env Variable:** `COCKROACH_PORT`<br>**Default:** `26257`

### Logging

By default, the `gen` command logs errors to `stderr`.

If you need to troubleshoot this command's behavior, you can change its [logging behavior](debug-and-error-logs.html).

## Examples

### Generate `man` pages

Generate man pages:

{% include copy-clipboard.html %}
~~~ shell
$ cockroach gen man
~~~

Move the man pages to the man directory:

{% include copy-clipboard.html %}
~~~ shell
$ sudo mv man/man1/* /usr/share/man/man1
~~~

Access man pages:

{% include copy-clipboard.html %}
~~~ shell
$ man cockroach
~~~

### Generate a `bash` autocompletion script

Generate bash autocompletion script:

{% include copy-clipboard.html %}
~~~ shell
$ cockroach gen autocomplete
~~~

Add the script to your `.bashrc` and `.bash_profle`:

{% include copy-clipboard.html %}
~~~ shell
$ printf "\n\n#cockroach bash autocomplete\nsource '<path to>cockroach.bash'" >> ~/.bashrc
~~~

{% include copy-clipboard.html %}
~~~ shell
$ printf "\n\n#cockroach bash autocomplete\nsource '<path to>cockroach.bash'" >> ~/.bash_profile
~~~

You can now use `tab` to autocomplete `cockroach` commands.

### Generate example data

To test out CockroachDB, you can generate an example `startrek` database, which contains 2 tables, `episodes` and `quotes`.

{% include copy-clipboard.html %}
~~~ shell
$ cockroach gen example-data startrek | cockroach sql --insecure
~~~

~~~
CREATE DATABASE
SET
DROP TABLE
DROP TABLE
CREATE TABLE
INSERT 79
CREATE TABLE
INSERT 200
~~~

Launch the built-in SQL client to view it:

{% include copy-clipboard.html %}
~~~ shell
$ cockroach sql --insecure
~~~

{% include copy-clipboard.html %}
~~~ sql
> SHOW TABLES FROM startrek;
~~~
~~~
+------------+
| table_name |
+------------+
| episodes   |
| quotes     |
+------------+
(2 rows)
~~~

You can also generate an example `intro` database, which contains 1 table, `mytable`, with a hidden message:

{% include copy-clipboard.html %}
~~~ shell
$ cockroach gen example-data intro | cockroach sql --insecure
~~~

~~~
CREATE DATABASE
SET
DROP TABLE
CREATE TABLE
INSERT 1
INSERT 1
INSERT 1
INSERT 1
...
~~~

{% include copy-clipboard.html %}
~~~ shell
# Launch the built-in SQL client to view it:
$ cockroach sql --insecure
~~~

{% include copy-clipboard.html %}
~~~ sql
> SHOW TABLES FROM intro;
~~~

~~~
+-------------+
| table_name  |
+-------------+
| mytable     |
+-------------+
(1 row)
~~~

{% include copy-clipboard.html %}
~~~ sql
> SELECT * FROM intro.mytable WHERE (l % 2) = 0;
~~~

~~~
+----+------------------------------------------------------+
| l  |                          v                           |
+----+------------------------------------------------------+
|  0 | !__aaawwmqmqmwwwaas,,_        .__aaawwwmqmqmwwaaa,,  |
|  2 | !"VT?!"""^~~^"""??T$Wmqaa,_auqmWBT?!"""^~~^^""??YV^  |
|  4 | !                    "?##mW##?"-                     |
|  6 | !  C O N G R A T S  _am#Z??A#ma,           Y         |
|  8 | !                 _ummY"    "9#ma,       A           |
| 10 | !                vm#Z(        )Xmms    Y             |
| 12 | !              .j####mmm#####mm#m##6.                |
| 14 | !   W O W !    jmm###mm######m#mmm##6                |
| 16 | !             ]#me*Xm#m#mm##m#m##SX##c               |
| 18 | !             dm#||+*$##m#mm#m#Svvn##m               |
| 20 | !            :mmE=|+||S##m##m#1nvnnX##;     A        |
| 22 | !            :m#h+|+++=Xmm#m#1nvnnvdmm;     M        |
| 24 | ! Y           $#m>+|+|||##m#1nvnnnnmm#      A        |
| 26 | !  O          ]##z+|+|+|3#mEnnnnvnd##f      Z        |
| 28 | !   U  D       4##c|+|+|]m#kvnvnno##P       E        |
| 30 | !       I       4#ma+|++]mmhvnnvq##P`       !        |
| 32 | !        D I     ?$#q%+|dmmmvnnm##!                  |
| 34 | !           T     -4##wu#mm#pw##7'                   |
| 36 | !                   -?$##m####Y'                     |
| 38 | !             !!       "Y##Y"-                       |
| 40 | !                                                    |
+----+------------------------------------------------------+
(21 rows)
~~~

### Generate an HAProxy configuration file

[HAProxy](http://www.haproxy.org/) is one of the most popular open-source TCP load balancers, and CockroachDB includes a built-in command for generating a configuration file that is preset to work with your running cluster.

<div class="filters clearfix">
  <button style="width: 15%" class="filter-button" data-scope="secure">Secure</button>
  <button style="width: 15%" class="filter-button" data-scope="insecure">Insecure</button>
</div><p></p>

<div class="filter-content" markdown="1" data-scope="secure">
To generate an HAProxy config file for a secure cluster, run the `cockroach gen haproxy` command, specifying the location of [certificate directory](create-security-certificates.html) and the address of any instance running a CockroachDB node:

{% include copy-clipboard.html %}
~~~ shell
$ cockroach gen haproxy \
--certs-dir=<path to certs directory> \
--host=<address of any node in the cluster> \
--port=26257
~~~
</div>

<div class="filter-content" markdown="1" data-scope="insecure">
To generate an HAProxy config file for an insecure cluster, run the `cockroach gen haproxy` command, specifying the address of any instance running a CockroachDB node:

{% include copy-clipboard.html %}
~~~ shell
$ cockroach gen haproxy --insecure \
--host=<address of any node in the cluster> \
--port=26257
~~~
</div>

By default, the generated configuration file is called `haproxy.cfg` and looks as follows, with the `server` addresses pre-populated correctly:

~~~
global
  maxconn 4096

defaults
    mode                tcp
    # Timeout values should be configured for your specific use.
    # See: https://cbonte.github.io/haproxy-dconv/1.8/configuration.html#4-timeout%20connect
    timeout connect     10s
    timeout client      1m
    timeout server      1m
    # TCP keep-alive on client side. Server already enables them.
    option              clitcpka

listen psql
    bind :26257
    mode tcp
    balance roundrobin
    option httpchk GET /health?ready=1
    server cockroach1 <node1 address>:26257
    server cockroach2 <node2 address>:26257
    server cockroach3 <node3 address>:26257
~~~

The file is preset with the minimal [configurations](http://cbonte.github.io/haproxy-dconv/1.7/configuration.html) needed to work with your running cluster:

Field | Description
------|------------
`timeout connect`<br>`timeout client`<br>`timeout server` | Timeout values that should be suitable for most deployments.
`bind` | The port that HAProxy listens on. This is the port clients will connect to and thus needs to be allowed by your network configuration.<br><br>This tutorial assumes HAProxy is running on a separate machine from CockroachDB nodes. If you run HAProxy on the same machine as a node (not recommended), you'll need to change this port, as `26257` is likely already being used by the CockroachDB node.
`balance` | The balancing algorithm. This is set to `roundrobin` to ensure that connections get rotated amongst nodes (connection 1 on node 1, connection 2 on node 2, etc.). Check the [HAProxy Configuration Manual](http://cbonte.github.io/haproxy-dconv/1.7/configuration.html#4-balance) for details about this and other balancing algorithms.
`option httpchk` | The HTTP endpoint that HAProxy uses to check node health. [`/health?ready=1`](monitoring-and-alerting.html#health-ready-1) ensures that HAProxy doesn't direct traffic to nodes that are live but not ready to receive requests.
`server` | For each node in the cluster, this field specifies the interface that the node listens on, i.e., the address passed in the `--host` flag on node startup.

{{site.data.alerts.callout_info}}For full details on these and other configuration settings, see the <a href="http://cbonte.github.io/haproxy-dconv/1.7/configuration.html">HAProxy Configuration Manual</a>.{{site.data.alerts.end}}

## See also

- [Other Cockroach Commands](cockroach-commands.html)
- [Deploy CockroachDB On-Premises](deploy-cockroachdb-on-premises.html) (using HAProxy for load balancing)<|MERGE_RESOLUTION|>--- conflicted
+++ resolved
@@ -9,16 +9,12 @@
 
 ## Subcommands
 
- Subcommand | Usage
- -----------|------
- `man` | Generate man pages for CockroachDB.
-<<<<<<< HEAD
- `autocomplete` | Generate `bash` or `zsh` autocompletion script for CockroachDB.<br><br>**Default:** `bash`
-=======
- `autocomplete` | Generate bash autocompletion script for CockroachDB.
->>>>>>> 20841024
- `example-data` | Generate example SQL data.
- `haproxy` | Generate an HAProxy config file for a running CockroachDB cluster.
+Subcommand | Usage
+-----------|------
+`man` | Generate man pages for CockroachDB.
+`autocomplete` | Generate `bash` or `zsh` autocompletion script for CockroachDB.<br><br>**Default:** `bash`
+`example-data` | Generate example SQL data.
+`haproxy` | Generate an HAProxy config file for a running CockroachDB cluster.
 
 ## Synopsis
 
